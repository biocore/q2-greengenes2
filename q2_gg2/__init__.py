# ----------------------------------------------------------------------------
# Copyright (c) 2022-, Greengenes2 development team.
#
# Distributed under the terms of the Modified BSD License.
#
# The full license is in the file LICENSE, distributed with this software.
# ----------------------------------------------------------------------------
from ._methods import (taxonomy_from_table, taxonomy_from_features,
<<<<<<< HEAD
                       filter_features, relabel, clade_v4_asv_assessment,
                       bulk_clade_v4_asv_assessment,
                       sequence_v4_asv_assessment,
                       bulk_sequence_v4_asv_assessment, clade_lookup)
from . import _version
__version__ = _version.get_versions()['version']
__all__ = ['taxonomy_from_table', 'taxonomy_from_features',
           'filter_features', 'relabel', 'clade_v4_asv_assessment',
           'bulk_clade_v4_asv_assessment', 'clade_lookup']
=======
                       filter_features, relabel, compute_effect_size)
from ._version import get_versions
__version__ = get_versions()['version']
__all__ = ['taxonomy_from_table', 'taxonomy_from_features',
           'filter_features', 'relabel', 'compute_effect_size']
>>>>>>> e33bdfe1
<|MERGE_RESOLUTION|>--- conflicted
+++ resolved
@@ -6,20 +6,14 @@
 # The full license is in the file LICENSE, distributed with this software.
 # ----------------------------------------------------------------------------
 from ._methods import (taxonomy_from_table, taxonomy_from_features,
-<<<<<<< HEAD
                        filter_features, relabel, clade_v4_asv_assessment,
                        bulk_clade_v4_asv_assessment,
                        sequence_v4_asv_assessment,
-                       bulk_sequence_v4_asv_assessment, clade_lookup)
+                       bulk_sequence_v4_asv_assessment, clade_lookup,
+                       compute_effect_size)
 from . import _version
 __version__ = _version.get_versions()['version']
 __all__ = ['taxonomy_from_table', 'taxonomy_from_features',
            'filter_features', 'relabel', 'clade_v4_asv_assessment',
-           'bulk_clade_v4_asv_assessment', 'clade_lookup']
-=======
-                       filter_features, relabel, compute_effect_size)
-from ._version import get_versions
-__version__ = get_versions()['version']
-__all__ = ['taxonomy_from_table', 'taxonomy_from_features',
-           'filter_features', 'relabel', 'compute_effect_size']
->>>>>>> e33bdfe1
+           'bulk_clade_v4_asv_assessment', 'clade_lookup',
+           'compute_effect_size']