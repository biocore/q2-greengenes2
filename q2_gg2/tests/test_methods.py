--- conflicted
+++ resolved
@@ -57,11 +57,7 @@
                                        [48, 51, 54, 57]]),
                              ['x', 30000000, 'z'],
                              list('abcd'))
-<<<<<<< HEAD
-        exp_tree = skbio.TreeNode.read(["(((x,G1),(30000000,G2)y),(z,(G3,G4)));"])
-=======
         exp_tree = skbio.TreeNode.read(["(((x,G1),(30000000,G2)y),(z,(G3,G4)));"])  # noqa
->>>>>>> 2b4a0b7b
         obs_tab, obs_tree = collapse_multifurcation(table, tree)
         self.assertEqual(obs_tab, exp_tab)
         self.assertEqual(obs_tree.compare_rfd(exp_tree), 0.)
