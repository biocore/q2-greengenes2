--- conflicted
+++ resolved
@@ -907,11 +907,7 @@
     # determine which regex to use with the table
     regex = None
     for r in regexs:
-<<<<<<< HEAD
-        if r.match(table.ids(axis='observation')[0]):
-=======
         if r.match(feature_table.ids(axis='observation')[0]):
->>>>>>> 2b4a0b7b
             regex = r
             break
 
@@ -927,11 +923,7 @@
 
     phylogeny_tips = {phylogeny.name(i) for i in range(len(phylogeny.B) - 1)
                       if phylogeny.B[i] and not phylogeny.B[i+1]}
-<<<<<<< HEAD
-    overlap = phylogeny_tips & set(table.ids(axis='observation'))
-=======
     overlap = phylogeny_tips & set(feature_table.ids(axis='observation'))
->>>>>>> 2b4a0b7b
 
     # bail early if something is weird
     if not overlap:
@@ -939,11 +931,7 @@
 
     # reduce the phylogeny
     phylogeny = phylogeny.shear(overlap).collapse()
-<<<<<<< HEAD
-    phylogeny = bp.to_skbio_phylogenynode(phylogeny)
-=======
     phylogeny = bp.to_skbio_treenode(phylogeny)
->>>>>>> 2b4a0b7b
 
     # remark what appears to be an asv in the phylogeny
     for n in phylogeny.non_tips(include_self=True):
@@ -971,12 +959,7 @@
                     collapse_map[c.name] = n.name
 
     # collapse the feature table to the multifurcation
-<<<<<<< HEAD
-    table = table.collapse(lambda i, m: collapse_map.get(i, i),
-                           axis='observation', norm=False)
-=======
     table = feature_table.collapse(lambda i, m: collapse_map.get(i, i),
                                    axis='observation', norm=False)
->>>>>>> 2b4a0b7b
     table.del_metadata()
     return table, phylogeny